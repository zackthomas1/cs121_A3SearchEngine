--- conflicted
+++ resolved
@@ -115,11 +115,5 @@
 Visit site locally
 http://127.0.0.1:5000
 
-<<<<<<< HEAD
-visit on hosted web page
-http://52.53.166.209:5000/
-
-=======
-Visit site on puplic hosted domain
-http://52.53.166.209:5000/
->>>>>>> 381951c9
+visit on publicly hosted web page
+http://52.53.166.209:5000/