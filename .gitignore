--- conflicted
+++ resolved
@@ -1,9 +1,5 @@
 .venv/
-<<<<<<< HEAD
 .vscode/
 developer/
-=======
-developer/
 .vscode/
->>>>>>> 2baea7cf
 __pycache__/