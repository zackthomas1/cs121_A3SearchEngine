from inverted_index import InvertedIndex
from search import expand_query, search_cosine_similarity
from utils import tokenize_text

def count_tokens(index: InvertedIndex) -> int:
    """
    Counts total number of tokens in inverted index
    
    Parameters:
    index (InvertedIndex): 

    Returns:
    int: number of tokens in inverted index
    """
<<<<<<< HEAD
    # Load master index if it exists
    index_data = {}
    if os.path.exists(MASTER_INDEX_FILE):
        InvertedIndex.__load_txt(MASTER_INDEX_FILE, index_data)
=======

    index_data = index.load_master_index_from_disk()
>>>>>>> 6407c25b
    return len(index_data.keys())

def count_unique_tokens(index: InvertedIndex) -> int:
    """
    Counts tokens that appear only once in a single document.
    
    Parameters:
    index (InvertedIndex): 

    Returns:
    int: tokens that appear only once in a single document
    """

    unique_tokens = set()

<<<<<<< HEAD
    # Load master index if it exists
    index_data = {}
    if os.path.exists(MASTER_INDEX_FILE):
        InvertedIndex.__load_txt(MASTER_INDEX_FILE, index_data)
=======
    index_data = index.load_master_index_from_disk()
>>>>>>> 6407c25b

    # Iterate through all tokens
    for token, postings in index_data.items():
        # Check if the token appears in exactly one document and has a frequency of 1
        if len(postings) == 1 and postings[0][1] == 1:
            unique_tokens.add(token)

    return len(list(unique_tokens))

def retrive_relevant_urls(query: str, n: int, index: InvertedIndex) -> list[str]:
    """
    Given a query, pulls and returns the top n Urls for each from an already
    built inverted index.

    Works by finding the head n values of a sorted intersection of the results for 
    individual tokens within a query:
    Ex: "Iftekhar Ahmed" -> (search(Iftekhar) ∧ search(Ahmed))

    
    {'ahm': [[111, 1], [238, 2], [499, 1], [4360, 1], [5006, 4], [592, 3], [686, 1], [744, 1], [745, 1], [5013, 2], [5030, 2], [5035, 2], [5038, 2], [5047, 6], [5051, 2], [5095, 2], [5118, 2], [5138, 2], [835, 1], [1110, 1], [1133, 1]]}
    """
<<<<<<< HEAD
    logger.info(f"Processing query: {query}")                                      # query = "hello world python"
    relevent_index = index.search(query)                                           # relevent_index = {hello: [[111, 1], ...], world, python}
    # merged_results = {docId: token_occurances}
    merged_results = {}

    # AND boolean implementation: merge docId results on token occurances
    for token in relevent_index:
        logger.info(f"Processing token: {token}")
        # Initialize 'merged_results' if empty
        if not merged_results:
            merged_results = {key: value for key, value in relevent_index[token]}  # merged_results = {111: 1, 238: 2, 499: 1}

        # Find and merge relevent documents
        else:
            relevent_documents = relevent_index[token]                             # relevent_documents = [[999, 9], [888, 8], [777, 7]]

            for docId, token_occurances in relevent_documents:
                if docId in merged_results:
                    merged_results[docId] += token_occurances

    # TODO: tf-idf implementation would be somewhere here!
    # Sort the merged results by their "quality" [# of occurances]
    merged_results = sorted(merged_results.items(), key=lambda kv: (-kv[1], kv[0]))

    # Get the top n URLS
    id_map = {}

    # Load the docId map to get URLS
    if os.path.exists(DOC_ID_MAP_FILE):
        InvertedIndex.load_txt_docid_map_file(id_map)
=======
    query_tokens = tokenize_text(expand_query(query))
    ranked_results = search_cosine_similarity(query_tokens, index)
    ranked_results = ranked_results[:n]
>>>>>>> 6407c25b

    # Load the doc_id map to get urls
    doc_id_url_map = index.load_doc_id_map_from_disk()

    # Get and return the top N urls
    ranked_urls = set()
    for result in ranked_results:
        doc_id, score = result
        url = doc_id_url_map[str(doc_id)]
        ranked_urls.add(url)

    return list(ranked_urls)

if __name__ == "__main__":
    index = InvertedIndex()
    # index.build_master_index()

    # m1 report
    # ---------------------------
    # print(f"Total number of tokens: {count_tokens(index)}")
    # print(f"Unique tokens: {count_unique_tokens(index)}")

    # m2 report
    # ---------------------------
    N_RESULTS = 5
    queries = ["cristina lopes",
               "machine learning",
               "ACM",
               "master of software engineering"]
    
    print(f"Top {N_RESULTS} Query Results:")
    for query in queries:
        print(f"\tQuery: {query}")
        top_query_results = retrive_relevant_urls(query, N_RESULTS, index)
        for ranked_pos, url in enumerate(top_query_results, start=1):
            print(f"\t {ranked_pos}. {url}")

    # m3 report
    # ---------------------------<|MERGE_RESOLUTION|>--- conflicted
+++ resolved
@@ -12,15 +12,8 @@
     Returns:
     int: number of tokens in inverted index
     """
-<<<<<<< HEAD
-    # Load master index if it exists
-    index_data = {}
-    if os.path.exists(MASTER_INDEX_FILE):
-        InvertedIndex.__load_txt(MASTER_INDEX_FILE, index_data)
-=======
 
     index_data = index.load_master_index_from_disk()
->>>>>>> 6407c25b
     return len(index_data.keys())
 
 def count_unique_tokens(index: InvertedIndex) -> int:
@@ -36,14 +29,7 @@
 
     unique_tokens = set()
 
-<<<<<<< HEAD
-    # Load master index if it exists
-    index_data = {}
-    if os.path.exists(MASTER_INDEX_FILE):
-        InvertedIndex.__load_txt(MASTER_INDEX_FILE, index_data)
-=======
     index_data = index.load_master_index_from_disk()
->>>>>>> 6407c25b
 
     # Iterate through all tokens
     for token, postings in index_data.items():
@@ -65,42 +51,9 @@
     
     {'ahm': [[111, 1], [238, 2], [499, 1], [4360, 1], [5006, 4], [592, 3], [686, 1], [744, 1], [745, 1], [5013, 2], [5030, 2], [5035, 2], [5038, 2], [5047, 6], [5051, 2], [5095, 2], [5118, 2], [5138, 2], [835, 1], [1110, 1], [1133, 1]]}
     """
-<<<<<<< HEAD
-    logger.info(f"Processing query: {query}")                                      # query = "hello world python"
-    relevent_index = index.search(query)                                           # relevent_index = {hello: [[111, 1], ...], world, python}
-    # merged_results = {docId: token_occurances}
-    merged_results = {}
-
-    # AND boolean implementation: merge docId results on token occurances
-    for token in relevent_index:
-        logger.info(f"Processing token: {token}")
-        # Initialize 'merged_results' if empty
-        if not merged_results:
-            merged_results = {key: value for key, value in relevent_index[token]}  # merged_results = {111: 1, 238: 2, 499: 1}
-
-        # Find and merge relevent documents
-        else:
-            relevent_documents = relevent_index[token]                             # relevent_documents = [[999, 9], [888, 8], [777, 7]]
-
-            for docId, token_occurances in relevent_documents:
-                if docId in merged_results:
-                    merged_results[docId] += token_occurances
-
-    # TODO: tf-idf implementation would be somewhere here!
-    # Sort the merged results by their "quality" [# of occurances]
-    merged_results = sorted(merged_results.items(), key=lambda kv: (-kv[1], kv[0]))
-
-    # Get the top n URLS
-    id_map = {}
-
-    # Load the docId map to get URLS
-    if os.path.exists(DOC_ID_MAP_FILE):
-        InvertedIndex.load_txt_docid_map_file(id_map)
-=======
     query_tokens = tokenize_text(expand_query(query))
     ranked_results = search_cosine_similarity(query_tokens, index)
     ranked_results = ranked_results[:n]
->>>>>>> 6407c25b
 
     # Load the doc_id map to get urls
     doc_id_url_map = index.load_doc_id_map_from_disk()
