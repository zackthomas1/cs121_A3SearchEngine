--- conflicted
+++ resolved
@@ -25,9 +25,9 @@
         Prepares to Index data by initializing storage directories and counter/keying variables.
         """
         
-        self.index: dict[str, list[tuple[int, float]]] = defaultdict(list)  # {token: [(docid, freq, tf)]} #DELETE
+        self.index: dict[str, list[tuple[int, int, float]]] = defaultdict(list)  # {token: [(docid, freq, tf)]} #DELETE
         # Note, modify the Tuple[] in the case you want to add more attributes to the posting
-        self.alphanumerical_index: Dict[str, Dict[str, List[Tuple[int, float]]]] = defaultdict(lambda: defaultdict(list)) # {letter/num: {token: [(docid, tf_score)]}}
+        self.alphanumerical_index: Dict[str, Dict[str, List[Tuple[int, int, float]]]] = defaultdict(lambda: defaultdict(list)) # {letter/num: {token: [(docid, freq, tf_score)]}}
         self.alphanumerical_counts: Dict[str, IndexCounter] = dict() # {letter/num: [number of current documents, current partial index num]}
         
         self.doc_id_map = {} # {doc_id: url}
@@ -258,33 +258,40 @@
         token_freq = InvertedIndex.__construct_token_freq_counter(tokens)
 
         # Update the inverted index with document tokens
-        # self.logger.info(f"Updating inverted index")
+        alphanumerical_indexes_modified = set() # Track which partial indexes are being updated this document
         for token, freq in token_freq.items():
             tf = InvertedIndex.__compute_tf(freq, len(tokens))
-
-            # TODO: Append to alphanumerical_index
+            self.index[token].append((doc_id, freq, tf)) # DELETE
+
+            # Append token to alphanumerical_index
             # Only process tokens that are alphanumerical
             if (token[0].lower().isalnum()):
                 first_char = token[0].lower()
-                self.alphanumerical_index[first_char][token].append((doc_id, tf_score))
+                self.alphanumerical_index[first_char][token].append((doc_id, freq, tf))
 
                 # Track # of documents counted per alphanumerical character
-                currentIndexCounter = self.alphanumerical_counts[first_char].get(IndexCounter(docCount = 0, indexNum = 0))
-                currentIndexCounter = IndexCounter(docCount = currentIndexCounter.docCount + 1, indexNum=currentIndexCounter.indexNum)
-                self.alphanumerical_counts[first_char] = currentIndexCounter
-
-                # Dump partial index if it exceeds PARTIAL_INDEX_DOC_THRESHOLD
-                if self.alphanumerical_counts[first_char].docCount >= PARTIAL_INDEX_DOC_THRESHOLD:
-                    # Reset count
-                    currentIndexCounter = IndexCounter(docCount = 0, indexNum = currentIndexCounter.indexNum + 1)
-                    self.alphanumerical_counts[first_char] = currentIndexCounter
-
-                    # Dump the partial index to disk
-                    self.__dump_to_disk(first_char)
-
-                    # Reset the partial index within memory
-
-            self.index[token].append((doc_id, tf_score)) # DELETE
+                alphanumerical_indexes_modified.add(first_char)
+
+        # Note which partial indexes were updated and dump if necessary
+        for char_modified in alphanumerical_indexes_modified:
+            # Get the existing tuple of counts, initialize (0, 0) if none
+            currentIndexCounter = self.alphanumerical_counts[char_modified].get(IndexCounter(docCount = 0, indexNum = 0))
+
+            # Increment number of documents stored per character
+            currentIndexCounter = IndexCounter(docCount = currentIndexCounter.docCount + 1, indexNum=currentIndexCounter.indexNum)
+            self.alphanumerical_counts[char_modified] = currentIndexCounter
+
+            # Dump partial index if it exceeds PARTIAL_INDEX_DOC_THRESHOLD
+            if self.alphanumerical_counts[char_modified].docCount >= PARTIAL_INDEX_DOC_THRESHOLD:
+                # Dump the partial index to disk
+                self.__dump_to_disk(char_modified)
+
+                # Reset count
+                currentIndexCounter = IndexCounter(docCount = 0, indexNum = currentIndexCounter.indexNum + 1)
+                self.alphanumerical_counts[char_modified] = currentIndexCounter
+
+                # Reset the partial index within memory
+
 
     def __update_doc_id_map(self, doc_id: int, url: str) -> None:
         """
@@ -330,26 +337,20 @@
 
     def __save_index_to_disk(self, partial_index_char: str) -> None: 
         """
-<<<<<<< HEAD
-        Store current partial_index_char index to .txt file
-        """
-
-        self.logger.info(f"Dumping '{partial_index_char}' index to disk")
-=======
         Store the current in-memory partial index to a .txt file.
         Each line in the file is formatted as:
         token;doc_id1,freq1,tf1 doc_id2,freq2,tf2 ...
         """
-
-        self.logger.info("Saving index to disk...")
->>>>>>> 89df0257
-        
+        self.logger.info(f"Saving '{partial_index_char}' index to disk...")
+
         # Create a new .txt partial index file
-        index_file = os.path.join(PARTIAL_INDEX_DIR, f"index_part_{len(os.listdir(PARTIAL_INDEX_DIR)):04d}.txt")
+        filepath = PARTIAL_INDEX_DIR + '/' + partial_index_char
+        index_file = os.path.join(filepath, f"index_part_{self.alphanumerical_counts[partial_index_char].indexNum}.txt")
 
         with open(index_file, "w", encoding="utf-8") as f:
+            partial_index = self.alphanumerical_index[partial_index_char].items()
             # Merge exisiting index with new data from in memory index
-            for token, postings in self.index.items(): 
+            for token, postings in partial_index: 
                 # Serialize posting: each posting is represented as doc_id,freq,tf
                 postings_str = " ".join([f"{docid},{freq},{tf}" for docid, freq, tf in postings])
                 f.write(f"{token};{postings_str}\n")
