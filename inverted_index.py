import os
import gc
import math
import json
from bs4 import BeautifulSoup
from collections import Counter, defaultdict
from utils import clean_url, compute_tf_idf, get_logger, tokenize_text, is_non_html_extension, is_xml


# Constants 
<<<<<<< HEAD
STOPWORDS = set(stopwords.words('english'))
DOC_THRESHOLD = 250 # Dump index to latest JSON file every 100 docs
# NEW_FILE_THRESHOLD = 1000   # Create new index file every 1000 docs
DOC_ID_DIR = "index/doc_id_map"            # "index/doc_id_map"
PARTIAL_INDEX_DIR = "index/partial_index"  # "index/partial_index"
MASTER_INDEX_DIR = "index/master_index"    # "index/master_index"
MASTER_INDEX_FILE = os.path.join(MASTER_INDEX_DIR, "master_index.txt")
DOC_ID_MAP_FILE = os.path.join(DOC_ID_DIR, "doc_id_map.txt")

#
lemmatizer = WordNetLemmatizer()
stemmer = PorterStemmer()
tokenizer = RegexpTokenizer(r'\w+')

class InvertedIndex: 
    def __init__(self):
        """ Prepares to Index data by initializing storage directories and counter/keying variables. """
        self.index: Dict[str, List[Tuple[int, float]]] = defaultdict(list)  # {token: [(docid, tf_score)]}
        self.doc_count = 0
        self.total_doc_count = 0  # total number of documents
        self.idf_scores: Dict[str, float] = defaultdict(int)  # value is total number of documents where token(key) appears
        self.index_tfidf: Dict[str, List[Tuple[int, float]]] = defaultdict(list)  # TODO: temporary for testing; memory overload expected (DELETE later)
        # self.current_index_file = self.get_latest_index_file()
        self.doc_id_map = {} # map file names to docid
=======
PARTIAL_INDEX_DOC_THRESHOLD = 250 # Dump index to latest JSON file every 100 docs

META_DIR            = "index/meta_data"    # "index/doc_id_map"
PARTIAL_INDEX_DIR   = "index/partial_index" # "index/partial_index"
MASTER_INDEX_DIR    = "index/master_index"  # "index/master_index"

MASTER_INDEX_FILE   = os.path.join(MASTER_INDEX_DIR, "master_index.json")
DOC_ID_MAP_FILE     = os.path.join(META_DIR, "doc_id_map.json")
META_DATA_FILE      = os.path.join(META_DIR, "meta_data.json")
DOC_NORMS_FILE      = os.path.join(META_DIR, "doc_norms.json")

class InvertedIndex: 
    def __init__(self):
        """ 
        Prepares to Index data by initializing storage directories and counter/keying variables.
        """
        
        self.index: dict[str, list[tuple[int, float]]] = defaultdict(list)  # {token: [(docid, freq, tf)]}
        self.doc_id_map = {} # {doc_id: url}
        self.doc_count_partial_index = 0
        self.doc_count_total = 0
        self.average_doc_length = 0
>>>>>>> 6407c25b
        self.logger = get_logger("INVERTED_INDEX")

        # Initializes directories for index storage
        os.makedirs(META_DIR, exist_ok=True) 
        os.makedirs(PARTIAL_INDEX_DIR, exist_ok=True)
        os.makedirs(MASTER_INDEX_DIR, exist_ok=True)

    def build_index(self, folder_path: str) -> None: 
        """
        Process all JSON files in folder and build index.
        """

        for root, dirs, files in os.walk(folder_path):
            for file_name in files:
                self.logger.info(f"Indexing doc: {self.doc_count_total}")
                if file_name.endswith(".json"):
                    self.__process_document(os.path.join(root, file_name), self.doc_count_total)
                else:
                    self.logger.warning(f"File not does not end with .json extention: {file_name}")
                
                # Update counters
                self.doc_count_partial_index += 1       # Used for Partial Indexing
                self.doc_count_total += 1

                # Partial Indexing: If threshold is reached, store partial index and reset RAM
                if self.doc_count_partial_index >= PARTIAL_INDEX_DOC_THRESHOLD: 
                    self.__dump_to_disk()
                
        # Dump any remaining tokens to disk
        if self.index: 
            self.__save_index_to_disk()
            self.index.clear()
            gc.collect()

<<<<<<< HEAD
        # Calculate IDF Score and Update self.idf_scores on Live
            # ln(# of doc / (denom + 1)) ; add +1 to smoothen value & prevent error (division by zero) in case
            # Use numpy np.float32 to cut-off 50% RAM take-up (without it's 64 bits)
            # Round to 4 decimal precision for JSON file saving; Wouldn't make difference on ranking performance
        for token, denom in self.idf_scores.items():
            self.idf_scores[token] = np.float32(round(np.log(self.total_doc_count / (denom + 1)), 4))
=======
        # Save index meta data disk
        self.__save_meta_data_to_disk()
>>>>>>> 6407c25b

    def build_master_index(self) -> None:
        """
        Combines all partial indexes into a single master index while preserving order.
        """

        master_index = defaultdict(list)

        self.logger.info(f"Building Master index...")

        # Iterate through all partial index files
        for file_name in sorted(os.listdir(PARTIAL_INDEX_DIR)):  # Ensure order is maintained
            self.logger.info(f"Adding: {file_name}")
            if file_name.startswith("index_part_") and file_name.endswith(".txt"):
                file_path = os.path.join(PARTIAL_INDEX_DIR, file_name)
                partial_index = defaultdict(list)
                InvertedIndex.__load_txt(file_path, partial_index)

                # Merge token postings while maintaining order
                for token, postings in partial_index.items():
                    master_index[token].extend(postings)

<<<<<<< HEAD
        # Calculate TF-IDF Score and Save to TF-IDF Score Dictionary for Now
        # TODO: consider where to save this value (RAM or DISC? Inside master_index Posting or Separate Data Structure?)
        for token, posting in master_index.items():
            for post in posting:
                #print(post[0], f"{round(np.float32(post[1]) * self.idf_scores[token], 4):.4f}")
                #print(type(np.float32(post[1])), type(self.idf_scores[token]), type(np.float32(post[1]) * self.idf_scores[token]))
                self.index_tfidf[token].append(
                    ( post[0], "{:.4f}".format(np.float32(post[1]) * self.idf_scores[token]) ))

        # Save master index to disk
        InvertedIndex.__dump_txt(MASTER_INDEX_FILE, master_index)
=======
        # Save master index to disk
        self.logger.info(f"Saving to file...")
        with open(MASTER_INDEX_FILE, "w", encoding="utf-8") as f:
            json.dump(master_index, f, indent=4)
>>>>>>> 6407c25b

        self.logger.info(f"Master index built successfully and saved to {MASTER_INDEX_FILE}")
    
    def construct_merged_index_from_disk(self, query_tokens: list[str]) -> dict[str, list[tuple[int, int, float]]]:
        """
        Constructs inverted index containing only query tokens from partial inverted index stored on disk
        
        Parameters:
            query_tokens (list[str]): 

        Returns:
            dict[str, list[tuple[int, int, float]]]: inverted index which contains only the query tokens entries from the partial index
        """
        merged_index = {}
        for file_name in os.listdir(PARTIAL_INDEX_DIR): 
            file_path = os.path.join(PARTIAL_INDEX_DIR, file_name)
            with open(file_path, "r", encoding="utf-8") as f: 
                index_part = json.load(f)

            for token in query_tokens: 
                if token in index_part: 
                    if token in merged_index: 
                        merged_index[token].extend(index_part[token])
                    else: 
                        merged_index[token] = index_part[token]

        return merged_index
    
    def load_doc_id_map_from_disk(self) -> dict[str, str]:
        """Load the doc_id map to get urls"""

        if os.path.exists(DOC_ID_MAP_FILE):
            with open(DOC_ID_MAP_FILE, "r", encoding="utf-8") as f: 
                doc_id_map = json.load(f)
        else:
            self.logger.error("Unable to load doc id map. Path does not exist: {DOC_ID_MAP_FILE}")
            doc_id_map = {}

        return doc_id_map
    
    def load_doc_norms_from_disk(self) -> dict[int, float]:
        """
        Loads the precomputed document norms from disk.

        Returns:
            dict[int, float]: A dictionary mapping document IDs(int) to their norm values(float).
        """

        if os.path.exists(DOC_NORMS_FILE):
            with open(DOC_NORMS_FILE, "r", encoding="utf-8") as f:
                doc_norms = json.load(f)

            # Coverty keys to int and values to float
            doc_norms = {int(key): float(value) for key, value in doc_norms.items()}
        else:
            self.logger.error("Unable to load document norms. Path does not exist: {DOC_NORMS_FILE}")
            doc_norms = {}

        return doc_norms

    def load_master_index_from_disk(self) -> dict[str, list[tuple[int, int, float]]]:
        """
        Load master index from dist

        Returns: 
            dict[str, list[tuple[int, int, float]]]: A dictionary mapping token(str) to postings(list[tuple[int, int, float])
        """
        
        if os.path.exists(MASTER_INDEX_FILE):
            with open(MASTER_INDEX_FILE, "r", encoding="utf-8") as f:
                index_data = json.load(f)
        else:
            self.logger.error("Unable to load master index. Path does not exist: {MASTER_INDEX_FILE}")
            index_data = {}

        return index_data

    def precompute_document_norms(self) -> None:
        """
        Precomputes the Euclidean norm of each document's vector using tf-idf weighting. 

        The norm of a document is the squer root of the sum of squared tf-idf weights
        of all the tokens which are in that document. 

        Store precomputed norms in JSON file for look up at query time.
        """

        self.logger.info("Precomputing document normals...")

        master_index = self.load_master_index_from_disk()
        total_docs = self.doc_count_total
        doc_norms = defaultdict(float)
        
        # Compute document vector norms by summing squared token weights
        for token, postings in master_index.items(): 
            doc_freq = len(postings)
            for posting in postings: 
                doc_id, freq, tf = posting
                weight = compute_tf_idf(tf, doc_freq, total_docs)
                doc_norms[doc_id] += weight ** 2

        # Take square root for each document
        for doc_id in doc_norms: 
            doc_norms[doc_id] = math.sqrt(doc_norms[doc_id])

        # Save computed doc norms to disk
        with open(DOC_NORMS_FILE, "w", encoding="utf-8") as f: 
            json.dump(doc_norms, f, indent=4)

        self.logger.info(f"Document norms saved to: {DOC_NORMS_FILE}")
        
    def __process_document(self, file_path: str, doc_id: int) -> None:
        """
        Takes a file path to a document which stores an html page and updates the inverted index with tokens extracted from text content.
        Reads the file from disk. Extracts the html content. Updates the doc_id-url map. Tokenize the textual content.
        Update the inverted index with

        Parameters:
            file_path (str): The absolute file path to the document in the local file storage system
            doc_id (int): The unique id for the document at the provided file location 
        """

        # Read json file from disk
        data = self.__read_json_file(file_path)
        if not data:
            self.logger.warning(f"Skipping empty JSON file: {file_path}")
            return
        
        # Extract url and check that is valid
        url = clean_url(data['url'])
        if is_non_html_extension(url):
            self.logger.warning(f"Skipping url with non html extension")
            return

        content = data['content']
        if not content: 
            self.logger.warning(f"Skipping empty content: {file_path}")
            return
        if is_xml(content):
            self.logger.warning(f"Skipping content is XML: {file_path}")
            return

        # Extract tokens from html content
        tokens = self.__extract_tokens_with_weighting(content)

        #
        self.__update_doc_id_map(doc_id, url)

        # Tokenize text
        token_freq = InvertedIndex.__construct_token_freq_counter(tokens)

        # Update the inverted index with document tokens
        # self.logger.info(f"Updating inverted index")
        for token, freq in token_freq.items():
            tf = InvertedIndex.__compute_tf(freq, len(tokens))
            self.index[token].append((doc_id, freq, tf))

    def __update_doc_id_map(self, doc_id: int, url: str) -> None:
        """
        Updates the document id-url index with the provided doc_id url pair.
        Document id-url index records which url is associated with each doc_id number

        Parameters:
        doc_id (int): the unique identifier of the document
        url (str): url web address of the related document
        """

        self.doc_id_map[doc_id] = url

<<<<<<< HEAD
    def __save_doc_id_map_to_disk(self): 
        """Saves the Doc_ID-URL mapping to disk as .txt file"""
        existing_docidmap = {}
=======
    def __save_meta_data_to_disk(self) -> None: 
        """"""

        meta_data = {
            "doc_count_total": self.doc_count_total,
            "average_doc_length": self.average_doc_length
        }
        
        # write index to file
        with open(META_DATA_FILE, "w", encoding="utf-8") as f:
            json.dump(meta_data, f, indent=4)

    def __save_doc_id_map_to_disk(self) -> None: 
        """
        Saves the doc_id-url mapping to disk as a JSON file
        """

>>>>>>> 6407c25b
        if os.path.exists(DOC_ID_MAP_FILE):
            InvertedIndex.load_txt_docid_map_file(existing_docidmap)

        for key, value in self.doc_id_map.items(): 
            existing_docidmap[key] = value

        # Write to doc_id_map.txt file    
        InvertedIndex.__dump_txt_docid_map_file(existing_docidmap)


<<<<<<< HEAD
    def __save_index_to_disk(self): 
        """Store current index to .txt file"""
        self.logger.info("Dumping index to disk")
        
        # Create a new .json partial index file
        index_file = os.path.join(PARTIAL_INDEX_DIR, f"index_part_{len(os.listdir(PARTIAL_INDEX_DIR))}.txt")
=======
    def __save_index_to_disk(self) -> None: 
        """
        Store current index to JSON file
        """

        self.logger.info("Dumping index to disk")
        
        # Create a new .json partial index file
        index_file = os.path.join(PARTIAL_INDEX_DIR, f"index_part_{len(os.listdir(PARTIAL_INDEX_DIR)):04d}.json")
>>>>>>> 6407c25b

        # Check if .txt partial index file already existing index
        existing_data = defaultdict(list)
        if os.path.exists(index_file):
            InvertedIndex.__load_txt(index_file, existing_data)

        # Merge exisiting index with new data from in memory index
        for token, postings in self.index.items(): 
            if token in existing_data: 
                existing_data[token].extend(postings)
            else: 
                existing_data[token] = postings

        # Write index to file
        InvertedIndex.__dump_txt(index_file, existing_data)


    def __dump_to_disk(self): 
        """
        Saves in memory partial inverted index and doc_id map to
        disk, then clears memory.
        """

        self.__save_index_to_disk()
        self.__save_doc_id_map_to_disk()
        self.index.clear()
        self.doc_id_map.clear()
        self.doc_count_partial_index = 0 
        gc.collect()

<<<<<<< HEAD
    def __merge_from_disk(self, query_tokens):
        """Loads only relevant part of index from disk for a given query."""
        merged_index = {}
        for file_name in os.listdir(PARTIAL_INDEX_DIR): 
            file_path = os.path.join(PARTIAL_INDEX_DIR, file_name)
            index_part = defaultdict(list)
            InvertedIndex.__load_txt(file_path, index_part)
            for token in query_tokens: 
                if token in index_part: 
                    if token in merged_index:
                        merged_index[token].extend(index_part[token])
                    else: 
                        merged_index[token] = index_part[token]
        return merged_index
=======
    def __construct_token_freq_counter(tokens: list[str]) -> Counter:  # NOTE: This is Not a member function
        """
        Counts the apparence frequency a token in a list of tokens from a single document
        
        Parameters:
        tokens (list[str]): A list of tokens from a single document
>>>>>>> 6407c25b

        Returns:
        Counter: A list of tuple pairs the token string and an integer of the frequency of token in tokens list
        """
        
        counter = Counter()
        counter.update(tokens)
        return counter

    def __extract_tokens_with_weighting(self, content: str, weigh_factor: int = 2) -> list[str]: 
        """
        Extract toekns from HTML content and applies extra wieght to tokens that 
        appear in important HTML tags (titles, h1, h2, h3, and strong). 

<<<<<<< HEAD
    def __tokenize_text(self, text: str) -> list[str]:
        """Use nltk to tokenize text. Remove stop words and non alphanum"""
        tokens =  word_tokenize(text.lower())
        # NOTE: Why not using built-in ".isalnum()" which is faster?
        return [token for token in tokens if self.re_alnum.match(token) and token not in STOPWORDS]
=======
        Parameters:
            text (str): html content
            weight_factor (int): how much importance to assign tags
>>>>>>> 6407c25b

        Returns:
            list[str]: A combined list of tokens. Toeksn from important sections are replicated 
        """

        try:
            # Get the text from the html response
            soup = BeautifulSoup(content, 'html.parser')

            # Remove the text of CSS, JS, metadata, alter for JS, embeded websites
            for tag in soup.find_all(["style", "script", "meta", "noscript", "iframe"]):  
                tag.decompose()  # remove all markups stated above
            
            # soup contains only human-readable texts now to be compared near-duplicate
            general_text = soup.get_text(separator=" ", strip=True)
            general_tokens = tokenize_text(general_text)

            # Extract important text from specific tags and tokenize 
            important_tags = ["title", "h1", "h2", "h3", "strong"]
            important_text = ""
            for tag in important_tags: 
                for element in soup.find_all(tag): 
                    important_text += " " + element.get_text(separator=" ", strip=True)

            important_tokens = tokenize_text(important_text)

            # Weight important tokens by replicating them
            # Tokens from the important sections are multiplied by a weight factor. 
            # This effectively increases their frequency count.
            
            weighted_tokens = general_tokens + (important_tokens * weigh_factor)

            return weighted_tokens
        except Exception as e:
            self.logger.error(f"An unexpected error has orccurred: {e}") 
            return None 
    
    def __read_json_file(self, file_path: str) -> dict[str, str]:
        """
        Parameters:
        file_path (str): File path to json document in local file storage

        Returns:
        dict[str, str]: returns the data stored in the json file as a python dictionary
        """
<<<<<<< HEAD
        try:  # NOTE: developer\DEV is given as json files so use json.load() instead of __load_txt() here
=======

        try: 
>>>>>>> 6407c25b
            with open(file_path, 'r') as file: 
                data = json.load(file)
                # self.logger.info(f"Success: Load JSON file: {file_path}")
                return data
        except FileNotFoundError:
            self.logger.error(f"File note found at path: {file_path}")
            return None 
        except json.JSONDecodeError: 
            self.logger.error(f"Invalid JSON format in file:  {file_path}")
            return None 
        except Exception as e:
            self.logger.error(f"An unexpected error has orccurred: {e}") 
            return None
<<<<<<< HEAD
        
        
    def __load_txt(file_path: str, inverted_index: Dict[str, List[Tuple[int, float]]]) -> None:
        """Dumps inverted index from designated .txt file (usually used with partial_index)"""
        # NOTE: [LINE FORMAT] token;docid1,posting1 docid2,posting2 docid3,posting3\n
        with open(file_path, "r", encoding="utf-8") as f:
            for line in f:
                # if len(tok_post) < 2:  # NOTE: Omitting bound checking for performance
                #     continue  # Skip the line if data in wrong format (either token or posting doesn't exist)
                token, postings_str = line.strip().split(";")
                postings = []
                for posting in postings_str.split():
                    docid, tfidf = posting.split(",")
                    postings.append((int(docid), np.float32(tfidf)))
                inverted_index[token] = postings


    def __dump_txt(file_path: str, inverted_index: Dict[str, List[Tuple[int, float]]]) -> None:
        """Dumps inverted index into designated .txt file (usually used with master_index)"""
        with open(file_path, "w", encoding="utf-8") as f:
            for token, postings in inverted_index.items():
                postings_str = " ".join([f"{docid},{tfidf}" for docid, tfidf in postings])
                f.write(f"{token};{postings_str}\n")

    
    def load_txt_docid_map_file(docid_map: Dict[str, str]) -> None:
        """Loads docid_url map from designated .txt file"""
        # NOTE: [LINE FORMAT] docid;url\n
        with open(DOC_ID_MAP_FILE, "r", encoding="utf-8") as f:
            for line in f:
                docid, url = line.strip().split(";")
                docid_map[docid] = url
=======
>>>>>>> 6407c25b

    # Non-member functions
    @staticmethod
    def __compute_tf(term_freq: int, doc_length: int)->int: 
        return term_freq / doc_length

<<<<<<< HEAD
    def __dump_txt_docid_map_file(docid_map: Dict[str, str]) -> None:
        """Dumps docid_url map into designated .txt file"""
        with open(DOC_ID_MAP_FILE, "w", encoding="utf-8") as f:
            for docid, url in docid_map.items():
                f.write(f"{docid};{url}\n")
    

    """
    # Pseudocode for tf-idf processing
    invIndex = InvertedIndex()
    number_of_doc_containing_token = {token: num_TinD}  // num_TinD: number of documents that contain token
    idf_score = {token: idf_score}

    for file in all_files:
        for token in text:  // text = file.extract["Content"]
            during building invIndex, save tf_score instead of frequency:
                tf_score = number_of_token_in_text / number_of_all_words_in_text
        
        if token in text:
            number_of_doc_containing_token[token] += 1
    
    for token, number in number_of_doc_containing_token:
        idf_val = math.log(CONST_TOTAL_NUM_DOC / (1 + number))
        idf_score[token] = idf_val    // Approach 1: Having separate invIndex and idfTable
        invIndex[token][0] = idf_val  // Approach 2: Change data structure so that it saves idf value in InvertedIndex
                                      //    Final Structure:  {token: [ idf, [ [docID, tf], ... ] ]}
    """
=======
 
>>>>>>> 6407c25b
<|MERGE_RESOLUTION|>--- conflicted
+++ resolved
@@ -8,32 +8,6 @@
 
 
 # Constants 
-<<<<<<< HEAD
-STOPWORDS = set(stopwords.words('english'))
-DOC_THRESHOLD = 250 # Dump index to latest JSON file every 100 docs
-# NEW_FILE_THRESHOLD = 1000   # Create new index file every 1000 docs
-DOC_ID_DIR = "index/doc_id_map"            # "index/doc_id_map"
-PARTIAL_INDEX_DIR = "index/partial_index"  # "index/partial_index"
-MASTER_INDEX_DIR = "index/master_index"    # "index/master_index"
-MASTER_INDEX_FILE = os.path.join(MASTER_INDEX_DIR, "master_index.txt")
-DOC_ID_MAP_FILE = os.path.join(DOC_ID_DIR, "doc_id_map.txt")
-
-#
-lemmatizer = WordNetLemmatizer()
-stemmer = PorterStemmer()
-tokenizer = RegexpTokenizer(r'\w+')
-
-class InvertedIndex: 
-    def __init__(self):
-        """ Prepares to Index data by initializing storage directories and counter/keying variables. """
-        self.index: Dict[str, List[Tuple[int, float]]] = defaultdict(list)  # {token: [(docid, tf_score)]}
-        self.doc_count = 0
-        self.total_doc_count = 0  # total number of documents
-        self.idf_scores: Dict[str, float] = defaultdict(int)  # value is total number of documents where token(key) appears
-        self.index_tfidf: Dict[str, List[Tuple[int, float]]] = defaultdict(list)  # TODO: temporary for testing; memory overload expected (DELETE later)
-        # self.current_index_file = self.get_latest_index_file()
-        self.doc_id_map = {} # map file names to docid
-=======
 PARTIAL_INDEX_DOC_THRESHOLD = 250 # Dump index to latest JSON file every 100 docs
 
 META_DIR            = "index/meta_data"    # "index/doc_id_map"
@@ -56,7 +30,7 @@
         self.doc_count_partial_index = 0
         self.doc_count_total = 0
         self.average_doc_length = 0
->>>>>>> 6407c25b
+
         self.logger = get_logger("INVERTED_INDEX")
 
         # Initializes directories for index storage
@@ -91,17 +65,8 @@
             self.index.clear()
             gc.collect()
 
-<<<<<<< HEAD
-        # Calculate IDF Score and Update self.idf_scores on Live
-            # ln(# of doc / (denom + 1)) ; add +1 to smoothen value & prevent error (division by zero) in case
-            # Use numpy np.float32 to cut-off 50% RAM take-up (without it's 64 bits)
-            # Round to 4 decimal precision for JSON file saving; Wouldn't make difference on ranking performance
-        for token, denom in self.idf_scores.items():
-            self.idf_scores[token] = np.float32(round(np.log(self.total_doc_count / (denom + 1)), 4))
-=======
         # Save index meta data disk
         self.__save_meta_data_to_disk()
->>>>>>> 6407c25b
 
     def build_master_index(self) -> None:
         """
@@ -124,24 +89,10 @@
                 for token, postings in partial_index.items():
                     master_index[token].extend(postings)
 
-<<<<<<< HEAD
-        # Calculate TF-IDF Score and Save to TF-IDF Score Dictionary for Now
-        # TODO: consider where to save this value (RAM or DISC? Inside master_index Posting or Separate Data Structure?)
-        for token, posting in master_index.items():
-            for post in posting:
-                #print(post[0], f"{round(np.float32(post[1]) * self.idf_scores[token], 4):.4f}")
-                #print(type(np.float32(post[1])), type(self.idf_scores[token]), type(np.float32(post[1]) * self.idf_scores[token]))
-                self.index_tfidf[token].append(
-                    ( post[0], "{:.4f}".format(np.float32(post[1]) * self.idf_scores[token]) ))
-
-        # Save master index to disk
-        InvertedIndex.__dump_txt(MASTER_INDEX_FILE, master_index)
-=======
         # Save master index to disk
         self.logger.info(f"Saving to file...")
         with open(MASTER_INDEX_FILE, "w", encoding="utf-8") as f:
             json.dump(master_index, f, indent=4)
->>>>>>> 6407c25b
 
         self.logger.info(f"Master index built successfully and saved to {MASTER_INDEX_FILE}")
     
@@ -311,11 +262,7 @@
 
         self.doc_id_map[doc_id] = url
 
-<<<<<<< HEAD
-    def __save_doc_id_map_to_disk(self): 
-        """Saves the Doc_ID-URL mapping to disk as .txt file"""
-        existing_docidmap = {}
-=======
+
     def __save_meta_data_to_disk(self) -> None: 
         """"""
 
@@ -330,10 +277,10 @@
 
     def __save_doc_id_map_to_disk(self) -> None: 
         """
-        Saves the doc_id-url mapping to disk as a JSON file
-        """
-
->>>>>>> 6407c25b
+        Saves the doc_id-url mapping to disk as .txt file
+        """
+       existing_docidmap = {}
+      
         if os.path.exists(DOC_ID_MAP_FILE):
             InvertedIndex.load_txt_docid_map_file(existing_docidmap)
 
@@ -343,25 +290,15 @@
         # Write to doc_id_map.txt file    
         InvertedIndex.__dump_txt_docid_map_file(existing_docidmap)
 
-
-<<<<<<< HEAD
-    def __save_index_to_disk(self): 
-        """Store current index to .txt file"""
+    def __save_index_to_disk(self) -> None: 
+        """
+        Store current index to .txt file
+        """
+
         self.logger.info("Dumping index to disk")
         
-        # Create a new .json partial index file
-        index_file = os.path.join(PARTIAL_INDEX_DIR, f"index_part_{len(os.listdir(PARTIAL_INDEX_DIR))}.txt")
-=======
-    def __save_index_to_disk(self) -> None: 
-        """
-        Store current index to JSON file
-        """
-
-        self.logger.info("Dumping index to disk")
-        
-        # Create a new .json partial index file
-        index_file = os.path.join(PARTIAL_INDEX_DIR, f"index_part_{len(os.listdir(PARTIAL_INDEX_DIR)):04d}.json")
->>>>>>> 6407c25b
+        # Create a new .txt partial index file
+        index_file = os.path.join(PARTIAL_INDEX_DIR, f"index_part_{len(os.listdir(PARTIAL_INDEX_DIR)):04d}.txt")
 
         # Check if .txt partial index file already existing index
         existing_data = defaultdict(list)
@@ -392,29 +329,12 @@
         self.doc_count_partial_index = 0 
         gc.collect()
 
-<<<<<<< HEAD
-    def __merge_from_disk(self, query_tokens):
-        """Loads only relevant part of index from disk for a given query."""
-        merged_index = {}
-        for file_name in os.listdir(PARTIAL_INDEX_DIR): 
-            file_path = os.path.join(PARTIAL_INDEX_DIR, file_name)
-            index_part = defaultdict(list)
-            InvertedIndex.__load_txt(file_path, index_part)
-            for token in query_tokens: 
-                if token in index_part: 
-                    if token in merged_index:
-                        merged_index[token].extend(index_part[token])
-                    else: 
-                        merged_index[token] = index_part[token]
-        return merged_index
-=======
     def __construct_token_freq_counter(tokens: list[str]) -> Counter:  # NOTE: This is Not a member function
         """
         Counts the apparence frequency a token in a list of tokens from a single document
         
         Parameters:
         tokens (list[str]): A list of tokens from a single document
->>>>>>> 6407c25b
 
         Returns:
         Counter: A list of tuple pairs the token string and an integer of the frequency of token in tokens list
@@ -429,17 +349,9 @@
         Extract toekns from HTML content and applies extra wieght to tokens that 
         appear in important HTML tags (titles, h1, h2, h3, and strong). 
 
-<<<<<<< HEAD
-    def __tokenize_text(self, text: str) -> list[str]:
-        """Use nltk to tokenize text. Remove stop words and non alphanum"""
-        tokens =  word_tokenize(text.lower())
-        # NOTE: Why not using built-in ".isalnum()" which is faster?
-        return [token for token in tokens if self.re_alnum.match(token) and token not in STOPWORDS]
-=======
         Parameters:
             text (str): html content
             weight_factor (int): how much importance to assign tags
->>>>>>> 6407c25b
 
         Returns:
             list[str]: A combined list of tokens. Toeksn from important sections are replicated 
@@ -485,12 +397,7 @@
         Returns:
         dict[str, str]: returns the data stored in the json file as a python dictionary
         """
-<<<<<<< HEAD
         try:  # NOTE: developer\DEV is given as json files so use json.load() instead of __load_txt() here
-=======
-
-        try: 
->>>>>>> 6407c25b
             with open(file_path, 'r') as file: 
                 data = json.load(file)
                 # self.logger.info(f"Success: Load JSON file: {file_path}")
@@ -504,9 +411,7 @@
         except Exception as e:
             self.logger.error(f"An unexpected error has orccurred: {e}") 
             return None
-<<<<<<< HEAD
-        
-        
+       
     def __load_txt(file_path: str, inverted_index: Dict[str, List[Tuple[int, float]]]) -> None:
         """Dumps inverted index from designated .txt file (usually used with partial_index)"""
         # NOTE: [LINE FORMAT] token;docid1,posting1 docid2,posting2 docid3,posting3\n
@@ -537,42 +442,15 @@
             for line in f:
                 docid, url = line.strip().split(";")
                 docid_map[docid] = url
-=======
->>>>>>> 6407c25b
 
     # Non-member functions
     @staticmethod
     def __compute_tf(term_freq: int, doc_length: int)->int: 
         return term_freq / doc_length
 
-<<<<<<< HEAD
     def __dump_txt_docid_map_file(docid_map: Dict[str, str]) -> None:
         """Dumps docid_url map into designated .txt file"""
         with open(DOC_ID_MAP_FILE, "w", encoding="utf-8") as f:
             for docid, url in docid_map.items():
                 f.write(f"{docid};{url}\n")
-    
-
-    """
-    # Pseudocode for tf-idf processing
-    invIndex = InvertedIndex()
-    number_of_doc_containing_token = {token: num_TinD}  // num_TinD: number of documents that contain token
-    idf_score = {token: idf_score}
-
-    for file in all_files:
-        for token in text:  // text = file.extract["Content"]
-            during building invIndex, save tf_score instead of frequency:
-                tf_score = number_of_token_in_text / number_of_all_words_in_text
-        
-        if token in text:
-            number_of_doc_containing_token[token] += 1
-    
-    for token, number in number_of_doc_containing_token:
-        idf_val = math.log(CONST_TOTAL_NUM_DOC / (1 + number))
-        idf_score[token] = idf_val    // Approach 1: Having separate invIndex and idfTable
-        invIndex[token][0] = idf_val  // Approach 2: Change data structure so that it saves idf value in InvertedIndex
-                                      //    Final Structure:  {token: [ idf, [ [docID, tf], ... ] ]}
-    """
-=======
- 
->>>>>>> 6407c25b
+  